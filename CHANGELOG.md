--- conflicted
+++ resolved
@@ -1,18 +1,11 @@
 # Changelog
-<<<<<<< HEAD
-# Changelog
-=======
->>>>>>> 73480aa4
 # 2.0.4(2024-08-xx)
 * if Content type of file download is not set in header, the gzip encoding is checked through magic header.
 * if source is m3u and stream id not a number, the entry is skipped and logged.
 * prefix and suffix was applied wrong, fixed.
 * epg timeshift, define timeshift api-proxy.yml for each user as `epg_timeshift: hh:mm`, example  `-2:30`, `1:45`, `+0:15`, `2`, `:30`, `:3`, `2:`
-<<<<<<< HEAD
 * timeshift.php api implementation
 * New Filter `type` added can be uses as  `Type = vod` or `Type = live` or `Type = series`
-=======
->>>>>>> 73480aa4
 
 # 2.0.3(2024-07-11)
 *  added  `source` - `input` - `name` attribute to README
