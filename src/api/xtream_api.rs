--- conflicted
+++ resolved
@@ -1,26 +1,19 @@
 // https://github.com/tellytv/go.xtream-codes/blob/master/structs.go
 
 use std::collections::HashMap;
-use std::io::Error;
+use std::io::{Error};
 use std::path::Path;
 use std::str::FromStr;
-
 use actix_web::{HttpRequest, HttpResponse, web};
 use chrono::{Duration, Local};
 use log::{debug, error};
 use url::Url;
 
+use crate::api::api_utils::{get_user_server_info, get_user_target, get_user_target_by_credentials, serve_file, stream_response};
 use crate::api::api_model::{AppState, UserApiRequest, XtreamAuthorizationResponse, XtreamServerInfo, XtreamUserInfo};
-<<<<<<< HEAD
-use crate::model::api_proxy::{ProxyType, UserCredentials};
+use crate::model::api_proxy::{ProxyType, ProxyUserCredentials};
 use crate::model::config::{Config, ConfigInput, ConfigTarget};
 use crate::model::config::{TargetType};
-=======
-use crate::api::api_utils::{get_user_server_info, get_user_target, get_user_target_by_credentials, serve_file, stream_response};
-use crate::model::api_proxy::{ProxyType, ProxyUserCredentials};
-use crate::model::config::{Config, ConfigInput, InputType};
-use crate::model::config::TargetType;
->>>>>>> 12899093
 use crate::model::playlist::XtreamCluster;
 use crate::repository::xtream_repository;
 use crate::utils::{json_utils, request_utils};
@@ -253,13 +246,8 @@
     Err(Error::new(std::io::ErrorKind::Other, format!("Cant find stream with id: {}/{}/{}", target_name, &cluster, stream_id)))
 }
 
-<<<<<<< HEAD
-async fn xtream_get_stream_info_response(app_state: &AppState, user: &UserCredentials,
+async fn xtream_get_stream_info_response(app_state: &AppState, user: &ProxyUserCredentials,
                                          target: &ConfigTarget, stream_id: &str,
-=======
-async fn xtream_get_stream_info_response(app_state: &AppState, user: &ProxyUserCredentials,
-                                         target_name: &str, stream_id: &str,
->>>>>>> 12899093
                                          cluster: &XtreamCluster) -> HttpResponse {
     let req_stream_id: i32 = match FromStr::from_str(stream_id) {
         Ok(id) => id,
@@ -283,8 +271,7 @@
     }
 }
 
-<<<<<<< HEAD
-async fn xtream_get_short_epg(app_state: &AppState, user: &UserCredentials, target_name: &str, stream_id: &str, limit: &str) -> HttpResponse {
+async fn xtream_get_short_epg(app_state: &AppState, user: &ProxyUserCredentials, target_name: &str, stream_id: &str, limit: &str) -> HttpResponse {
     let xtream_stream_id: i32 = match FromStr::from_str(stream_id) {
         Ok(id) => id,
         Err(_) => return HttpResponse::BadRequest().finish()
@@ -300,45 +287,27 @@
             if let Ok(url) = Url::parse(&info_url) {
                 if user.proxy == ProxyType::Redirect {
                     return HttpResponse::Found().insert_header(("Location", info_url)).finish();
-=======
-async fn xtream_get_short_epg(app_state: &AppState, user: &ProxyUserCredentials, target_name: &str, stream_id: &str, limit: &str) -> HttpResponse {
-    if !stream_id.is_empty() {
-        if let Some(target_input) = app_state.config.get_input_for_target(target_name, &InputType::Xtream) {
-            if let Some(action_url) = get_xtream_player_api_action_url(target_input, "get_short_epg") {
-                let mut info_url = format!("{}&stream_id={}", action_url, stream_id);
-                if !(limit.is_empty() || limit.eq("0")) {
-                    info_url = format!("{}&limit={}", info_url, limit);
->>>>>>> 12899093
-                }
-                if let Ok(url) = Url::parse(&info_url) {
-                    if user.proxy == ProxyType::Redirect {
-                        return HttpResponse::Found().insert_header(("Location", info_url)).finish();
-                    }
-
-                    let client = request_utils::get_client_request(Some(target_input), url, None);
-                    if let Ok(response) = client.send().await {
-                        if response.status().is_success() {
-                            return match response.text().await {
-                                Ok(content) => {
-                                    HttpResponse::Ok().content_type(mime::APPLICATION_JSON).body(content)
-                                }
-                                Err(err) => {
-                                    error!("Failed to download epg {}", err.to_string());
-                                    HttpResponse::NoContent().finish()
-                                }
-                            };
-                        }
-                    }
-                }
-            }
-        }
-        error!("Cant find short epg with id: {}/{}", target_name, stream_id);
-        HttpResponse::NoContent().finish()
-    } else {
-        error!("No epg_id given, short epg needs id: {}", target_name);
-        HttpResponse::BadRequest().finish()
-    }
-
+                }
+
+                let client = request_utils::get_client_request(Some(target_input), url, None);
+                if let Ok(response) = client.send().await {
+                    if response.status().is_success() {
+                        return match response.text().await {
+                            Ok(content) => {
+                                HttpResponse::Ok().content_type(mime::APPLICATION_JSON).body(content)
+                            }
+                            Err(err) => {
+                                error!("Failed to download epg {}", err.to_string());
+                                HttpResponse::NoContent().finish()
+                            }
+                        };
+                    }
+                }
+            }
+        }
+    }
+    error!("Cant find short epg with id: {}/{}", target_name, stream_id);
+    HttpResponse::NoContent().finish()
 }
 
 async fn xtream_player_api(
